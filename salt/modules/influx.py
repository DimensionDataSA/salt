--- conflicted
+++ resolved
@@ -298,18 +298,12 @@
         salt '*' influxdb.user_create <name> <passwd> <database>
         salt '*' influxdb.user_create <name> <passwd> <database> <user> <password> <host> <port>
     """
-<<<<<<< HEAD
-    if user_exists(name, database):
-        log.info('User {0!r} already exists for DB {1!r}'.format(
-            name, database))
-=======
     if user_exists(name, database, user, password, host, port):
         if database:
             log.info('User {0!r} already exists for DB {0!r}'.format(
                 name, database))
         else:
             log.info('Cluster admin {0!r} already exists'.format(name))
->>>>>>> f6cce07e
         return False
     client = _client(user=user, password=password, host=host, port=port)
     if database:
@@ -355,18 +349,12 @@
         salt '*' influxdb.user_chpass <name> <passwd> <database>
         salt '*' influxdb.user_chpass <name> <passwd> <database> <user> <password> <host> <port>
     """
-<<<<<<< HEAD
-    if not user_exists(dbuser, database):
-        log.info('User {0!r} does not exist for DB {1!r}'.format(
-            dbuser, database))
-=======
     if not user_exists(name, database, user, password, host, port):
         if database:
             log.info('User {0!r} does not exist for DB {0!r}'.format(
                 name, database))
         else:
             log.info('Cluster admin {0!r} does not exist'.format(name))
->>>>>>> f6cce07e
         return False
     client = _client(user=user, password=password, host=host, port=port)
     if database:
@@ -412,18 +400,12 @@
         salt '*' influxdb.user_remove <name> <database>
         salt '*' influxdb.user_remove <name> <database> <user> <password> <host> <port>
     """
-<<<<<<< HEAD
-    if not user_exists(name, database):
-        log.info('User {0!r} does not exist for DB {1!r}'.format(
-            name, database))
-=======
     if not user_exists(name, database, user, password, host, port):
         if database:
             log.info('User {0!r} does not exist for DB {0!r}'.format(
                 name, database))
         else:
             log.info('Cluster admin {0!r} does not exist'.format(name))
->>>>>>> f6cce07e
         return False
     client = _client(user=user, password=password, host=host, port=port)
     if database:
