# -*- coding: utf-8 -*-
'''
Work with virtual machines managed by libvirt

:depends: libvirt Python module
'''
# Special Thanks to Michael Dehann, many of the concepts, and a few structures
# of his in the virt func module have been used

# Import python libs
from __future__ import absolute_import
import os
import re
import sys
import shutil
import subprocess
import string  # pylint: disable=deprecated-module
import logging

# Import third party libs
import yaml
import jinja2
import jinja2.exceptions
<<<<<<< HEAD
import salt.ext.six as six
from salt.ext.six.moves import StringIO as _StringIO  # pylint: disable=import-error
try:
    import libvirt  # pylint: disable=import-error
    from xml.dom import minidom
=======
from xml.dom import minidom
try:
    import libvirt
>>>>>>> f3ec86f8
    HAS_ALL_IMPORTS = True
except ImportError:
    HAS_ALL_IMPORTS = False

# Import salt libs
import salt.utils
import salt.utils.files
import salt.utils.templates
import salt.utils.validate.net
from salt.exceptions import CommandExecutionError, SaltInvocationError

log = logging.getLogger(__name__)

# Set up template environment
JINJA = jinja2.Environment(
    loader=jinja2.FileSystemLoader(
        os.path.join(salt.utils.templates.TEMPLATE_DIRNAME, 'virt')
    )
)

VIRT_STATE_NAME_MAP = {0: 'running',
                       1: 'running',
                       2: 'running',
                       3: 'paused',
                       4: 'shutdown',
                       5: 'shutdown',
                       6: 'crashed'}

VIRT_DEFAULT_HYPER = 'kvm'


def __virtual__():
    if not HAS_ALL_IMPORTS:
        return False
    return 'virt'


def __get_conn():
    '''
    Detects what type of dom this node is and attempts to connect to the
    correct hypervisor via libvirt.
    '''
    # This has only been tested on kvm and xen, it needs to be expanded to
    # support all vm layers supported by libvirt

    def __esxi_uri():
        '''
        Connect to an ESXi host with a configuration like so:

        .. code-block:: yaml

            libvirt:
              hypervisor: esxi
              connection: esx01

        The connection setting can either be an explicit libvirt URI,
        or a libvirt URI alias as in this example. No, it cannot be
        just a hostname.


        Example libvirt `/etc/libvirt/libvirt.conf`:

        .. code-block::

            uri_aliases = [
              "esx01=esx://10.1.1.101/?no_verify=1&auto_answer=1",
              "esx02=esx://10.1.1.102/?no_verify=1&auto_answer=1",
            ]

        Reference:

         - http://libvirt.org/drvesx.html#uriformat
         - http://libvirt.org/uri.html#URI_config
        '''
        connection = __salt__['config.get']('libvirt:connection', 'esx')
        return connection

    def __esxi_auth():
        '''
        We rely on that the credentials is provided to libvirt through
        its built in mechanisms.

        Example libvirt `/etc/libvirt/auth.conf`:

        .. code-block::

            [credentials-myvirt]
            username=user
            password=secret

            [auth-esx-10.1.1.101]
            credentials=myvirt

            [auth-esx-10.1.1.102]
            credentials=myvirt

        Reference:

          - http://libvirt.org/auth.html#Auth_client_config
        '''
        return [[libvirt.VIR_CRED_EXTERNAL], lambda: 0, None]

    if 'virt.connect' in __opts__:
        conn_str = __opts__['virt.connect']
    else:
        conn_str = 'qemu:///system'

    conn_func = {
        'esxi': [libvirt.openAuth, [__esxi_uri(),
                                    __esxi_auth(),
                                    0]],
        'qemu': [libvirt.open, [conn_str]],
        }

    hypervisor = __salt__['config.get']('libvirt:hypervisor', 'qemu')

    try:
        conn = conn_func[hypervisor][0](*conn_func[hypervisor][1])
    except Exception:
        raise CommandExecutionError(
            'Sorry, {0} failed to open a connection to the hypervisor '
            'software at {1}'.format(
                __grains__['fqdn'],
                conn_func[hypervisor][1][0]
            )
        )
    return conn


def _get_dom(vm_):
    '''
    Return a domain object for the named vm
    '''
    conn = __get_conn()
    if vm_ not in list_vms():
        raise CommandExecutionError('The specified vm is not present')
    return conn.lookupByName(vm_)


def _libvirt_creds():
    '''
    Returns the user and group that the disk images should be owned by
    '''
    g_cmd = 'grep ^\\s*group /etc/libvirt/qemu.conf'
    u_cmd = 'grep ^\\s*user /etc/libvirt/qemu.conf'
    try:
        group = subprocess.Popen(g_cmd,
            shell=True,
            stdout=subprocess.PIPE).communicate()[0].split('"')[1]
    except IndexError:
        group = 'root'
    try:
        user = subprocess.Popen(u_cmd,
            shell=True,
            stdout=subprocess.PIPE).communicate()[0].split('"')[1]
    except IndexError:
        user = 'root'
    return {'user': user, 'group': group}


def _get_migrate_command():
    '''
    Returns the command shared by the different migration types
    '''
    if __salt__['config.option']('virt.tunnel'):
        return ('virsh migrate --p2p --tunnelled --live --persistent '
                '--undefinesource ')
    return 'virsh migrate --live --persistent --undefinesource '


def _get_target(target, ssh):
    proto = 'qemu'
    if ssh:
        proto += '+ssh'
    return ' {0}://{1}/{2}'.format(proto, target, 'system')


def _gen_xml(name,
             cpu,
             mem,
             diskp,
             nicp,
             hypervisor,
             **kwargs):
    '''
    Generate the XML string to define a libvirt vm
    '''
    hypervisor = 'vmware' if hypervisor == 'esxi' else hypervisor
    mem = mem * 1024  # MB
    context = {
        'hypervisor': hypervisor,
        'name': name,
        'cpu': str(cpu),
        'mem': str(mem),
    }
    if hypervisor in ['qemu', 'kvm']:
        context['controller_model'] = False
    elif hypervisor in ['esxi', 'vmware']:
        # TODO: make bus and model parameterized, this works for 64-bit Linux
        context['controller_model'] = 'lsilogic'

    if 'boot_dev' in kwargs:
        context['boot_dev'] = []
        for dev in kwargs['boot_dev'].split():
            context['boot_dev'].append(dev)
    else:
        context['boot_dev'] = ['hd']

    if 'serial_type' in kwargs:
        context['serial_type'] = kwargs['serial_type']
    if 'serial_type' in context and context['serial_type'] == 'tcp':
        if 'telnet_port' in kwargs:
            context['telnet_port'] = kwargs['telnet_port']
        else:
            context['telnet_port'] = 23023  # FIXME: use random unused port
    if 'serial_type' in context:
        if 'console' in kwargs:
            context['console'] = kwargs['console']
        else:
            context['console'] = True

    context['disks'] = {}
    for i, disk in enumerate(diskp):
        for disk_name, args in disk.items():
            context['disks'][disk_name] = {}
            fn_ = '{0}.{1}'.format(disk_name, args['format'])
            context['disks'][disk_name]['file_name'] = fn_
            context['disks'][disk_name]['source_file'] = os.path.join(args['pool'],
                                                                      name,
                                                                      fn_)
            if hypervisor in ['qemu', 'kvm']:
                context['disks'][disk_name]['target_dev'] = 'vd{0}'.format(string.ascii_lowercase[i])
                context['disks'][disk_name]['address'] = False
                context['disks'][disk_name]['driver'] = True
            elif hypervisor in ['esxi', 'vmware']:
                context['disks'][disk_name]['target_dev'] = 'sd{0}'.format(string.ascii_lowercase[i])
                context['disks'][disk_name]['address'] = True
                context['disks'][disk_name]['driver'] = False
            context['disks'][disk_name]['disk_bus'] = args['model']
            context['disks'][disk_name]['type'] = args['format']
            context['disks'][disk_name]['index'] = str(i)

    context['nics'] = nicp

    fn_ = 'libvirt_domain.jinja'
    try:
        template = JINJA.get_template(fn_)
    except jinja2.exceptions.TemplateNotFound:
        log.error('Could not load template {0}'.format(fn_))
        return ''

    return template.render(**context)


def _gen_vol_xml(vmname,
                 diskname,
                 size,
                 hypervisor,
                 **kwargs):
    '''
    Generate the XML string to define a libvirt storage volume
    '''
    size = int(size) * 1024  # MB
    disk_info = _get_image_info(hypervisor, vmname, **kwargs)
    context = {
        'name': vmname,
        'filename': '{0}.{1}'.format(diskname, disk_info['disktype']),
        'volname': diskname,
        'disktype': disk_info['disktype'],
        'size': str(size),
        'pool': disk_info['pool'],
    }
    fn_ = 'libvirt_volume.jinja'
    try:
        template = JINJA.get_template(fn_)
    except jinja2.exceptions.TemplateNotFound:
        log.error('Could not load template {0}'.format(fn_))
        return ''
    return template.render(**context)


def _qemu_image_info(path):
    '''
    Detect information for the image at path
    '''
    ret = {}
    out = __salt__['cmd.run']('qemu-img info {0}'.format(path))

    match_map = {'size': r'virtual size: \w+ \((\d+) byte[s]?\)',
                 'format': r'file format: (\w+)'}

    for info, search in match_map.items():
        try:
            ret[info] = re.search(search, out).group(1)
        except AttributeError:
            continue
    return ret


# TODO: this function is deprecated, should be replaced with
# _qemu_image_info()
def _image_type(vda):
    '''
    Detect what driver needs to be used for the given image
    '''
    out = __salt__['cmd.run']('qemu-img info {0}'.format(vda))
    if 'file format: qcow2' in out:
        return 'qcow2'
    else:
        return 'raw'


# TODO: this function is deprecated, should be merged and replaced
# with _disk_profile()
def _get_image_info(hypervisor, name, **kwargs):
    '''
    Determine disk image info, such as filename, image format and
    storage pool, based on which hypervisor is used
    '''
    ret = {}
    if hypervisor in ['esxi', 'vmware']:
        ret['disktype'] = 'vmdk'
        ret['filename'] = '{0}{1}'.format(name, '.vmdk')
        ret['pool'] = '[{0}] '.format(kwargs.get('pool', '0'))
    elif hypervisor in ['kvm', 'qemu']:
        ret['disktype'] = 'qcow2'
        ret['filename'] = '{0}{1}'.format(name, '.qcow2')
        ret['pool'] = __salt__['config.option']('virt.images')
    return ret


def _disk_profile(profile, hypervisor, **kwargs):
    '''
    Gather the disk profile from the config or apply the default based
    on the active hypervisor

    This is the ``default`` profile for KVM/QEMU, which can be
    overridden in the configuration:

    .. code-block:: yaml

        virt:
          disk:
            default:
              - system:
                  size: 8192
                  format: qcow2
                  model: virtio

    The ``format`` and ``model`` parameters are optional, and will
    default to whatever is best suitable for the active hypervisor.
    '''
    default = [
          {'system':
             {'size': '8192'}
          }
    ]
    if hypervisor in ['esxi', 'vmware']:
        overlay = {'format': 'vmdk',
                   'model': 'scsi',
                   'pool': '[{0}] '.format(kwargs.get('pool', '0'))
                  }
    elif hypervisor in ['qemu', 'kvm']:
        overlay = {'format': 'qcow2',
                   'model': 'virtio',
                   'pool': __salt__['config.option']('virt.images')
                  }
    else:
        overlay = {}

    disklist = __salt__['config.get']('virt:disk', {}).get(profile, default)
    for key, val in overlay.items():
        for i, disks in enumerate(disklist):
            for disk in disks:
                if key not in disks[disk]:
                    disklist[i][disk][key] = val
    return disklist


def _nic_profile(profile_name, hypervisor, **kwargs):

    default = [{'eth0': {}}]
    vmware_overlay = {'type': 'bridge', 'source': 'DEFAULT', 'model': 'e1000'}
    kvm_overlay = {'type': 'bridge', 'source': 'br0', 'model': 'virtio'}
    overlays = {
            'kvm': kvm_overlay,
            'qemu': kvm_overlay,
            'esxi': vmware_overlay,
            'vmware': vmware_overlay,
            }

    # support old location
    config_data = __salt__['config.option']('virt.nic', {}).get(
        profile_name, None
    )

    if config_data is None:
        config_data = __salt__['config.get']('virt:nic', {}).get(
            profile_name, default
        )

    interfaces = []

    def append_dict_profile_to_interface_list(profile_dict):
        for interface_name, attributes in profile_dict.items():
            attributes['name'] = interface_name
            interfaces.append(attributes)

    # old style dicts (top-level dicts)
    #
    # virt:
    #    nic:
    #        eth0:
    #            bridge: br0
    #        eth1:
    #            network: test_net
    if isinstance(config_data, dict):
        append_dict_profile_to_interface_list(config_data)

    # new style lists (may contain dicts)
    #
    # virt:
    #   nic:
    #     - eth0:
    #         bridge: br0
    #     - eth1:
    #         network: test_net
    #
    # virt:
    #   nic:
    #     - name: eth0
    #       bridge: br0
    #     - name: eth1
    #       network: test_net
    elif isinstance(config_data, list):
        for interface in config_data:
            if isinstance(interface, dict):
                if len(interface) == 1:
                    append_dict_profile_to_interface_list(interface)
                else:
                    interfaces.append(interface)

    def _normalize_net_types(attributes):
        '''
        Guess which style of definition:

            bridge: br0

             or

            network: net0

             or

            type: network
            source: net0
        '''
        for type_ in ['bridge', 'network']:
            if type_ in attributes:
                attributes['type'] = type_
                # we want to discard the original key
                attributes['source'] = attributes.pop(type_)

        attributes['type'] = attributes.get('type', None)
        attributes['source'] = attributes.get('source', None)

    def _apply_default_overlay(attributes):
        for key, value in overlays[hypervisor].items():
            if key not in attributes or not attributes[key]:
                attributes[key] = value

    def _assign_mac(attributes):
        dmac = '{0}_mac'.format(attributes['name'])
        if dmac in kwargs:
            dmac = kwargs[dmac]
            if salt.utils.validate.net.mac(dmac):
                attributes['mac'] = dmac
            else:
                msg = 'Malformed MAC address: {0}'.format(dmac)
                raise CommandExecutionError(msg)
        else:
            attributes['mac'] = salt.utils.gen_mac()

    for interface in interfaces:
        _normalize_net_types(interface)
        _assign_mac(interface)
        if hypervisor in overlays:
            _apply_default_overlay(interface)

    return interfaces


def init(name,
         cpu,
         mem,
         image=None,
         nic='default',
         hypervisor=VIRT_DEFAULT_HYPER,
         start=True,  # pylint: disable=redefined-outer-name
         disk='default',
         saltenv='base',
         **kwargs):
    '''
    Initialize a new vm

    CLI Example:

    .. code-block:: bash

        salt 'hypervisor' virt.init vm_name 4 512 salt://path/to/image.raw
        salt 'hypervisor' virt.init vm_name 4 512 nic=profile disk=profile
    '''
    hypervisor = __salt__['config.get']('libvirt:hypervisor', hypervisor)

    nicp = _nic_profile(nic, hypervisor, **kwargs)

    diskp = None
    seedable = False
    if image:  # with disk template image
        # if image was used, assume only one disk, i.e. the
        # 'default' disk profile
        # TODO: make it possible to use disk profiles and use the
        # template image as the system disk
        diskp = _disk_profile('default', hypervisor, **kwargs)

        # When using a disk profile extract the sole dict key of the first
        # array element as the filename for disk
        disk_name = next(diskp[0].iterkeys())
        disk_type = diskp[0][disk_name]['format']
        disk_file_name = '{0}.{1}'.format(disk_name, disk_type)

        if hypervisor in ['esxi', 'vmware']:
            # TODO: we should be copying the image file onto the ESX host
            raise SaltInvocationError('virt.init does not support image '
                                      'template template in conjunction '
                                      'with esxi hypervisor')
        elif hypervisor in ['qemu', 'kvm']:
            img_dir = __salt__['config.option']('virt.images')
            img_dest = os.path.join(
                img_dir,
                name,
                disk_file_name
            )
            img_dir = os.path.dirname(img_dest)
            sfn = __salt__['cp.cache_file'](image, saltenv)
            if not os.path.isdir(img_dir):
                os.makedirs(img_dir)
            try:
                salt.utils.files.copyfile(sfn, img_dest)
                mask = os.umask(0)
                os.umask(mask)
                # Apply umask and remove exec bit
                mode = (0o0777 ^ mask) & 0o0666
                os.chmod(img_dest, mode)

            except (IOError, OSError):
                return False
            seedable = True
        else:
            log.error('unsupported hypervisor when handling disk image')

    else:
        # no disk template image specified, create disks based on disk profile
        diskp = _disk_profile(disk, hypervisor, **kwargs)
        if hypervisor in ['qemu', 'kvm']:
            # TODO: we should be creating disks in the local filesystem with
            # qemu-img
            raise SaltInvocationError('virt.init does not support disk '
                                      'profiles in conjunction with '
                                      'qemu/kvm at this time, use image '
                                      'template instead')
        else:
            # assume libvirt manages disks for us
            for disk in diskp:
                for disk_name, args in disk.items():
                    xml = _gen_vol_xml(name,
                                       disk_name,
                                       args['size'],
                                       hypervisor)
                    define_vol_xml_str(xml)

    xml = _gen_xml(name, cpu, mem, diskp, nicp, hypervisor, **kwargs)
    define_xml_str(xml)

    if kwargs.get('seed') and seedable:
        install = kwargs.get('install', True)
        seed_cmd = kwargs.get('seed_cmd', 'seed.apply')

        __salt__[seed_cmd](img_dest,
                           id_=name,
                           config=kwargs.get('config'),
                           install=install)
    if start:
        create(name)

    return True


def list_vms():
    '''
    Return a list of virtual machine names on the minion

    CLI Example:

    .. code-block:: bash

        salt '*' virt.list_vms
    '''
    vms = []
    vms.extend(list_active_vms())
    vms.extend(list_inactive_vms())
    return vms


def list_active_vms():
    '''
    Return a list of names for active virtual machine on the minion

    CLI Example:

    .. code-block:: bash

        salt '*' virt.list_active_vms
    '''
    conn = __get_conn()
    vms = []
    for id_ in conn.listDomainsID():
        vms.append(conn.lookupByID(id_).name())
    return vms


def list_inactive_vms():
    '''
    Return a list of names for inactive virtual machine on the minion

    CLI Example:

    .. code-block:: bash

        salt '*' virt.list_inactive_vms
    '''
    conn = __get_conn()
    vms = []
    for id_ in conn.listDefinedDomains():
        vms.append(id_)
    return vms


def vm_info(vm_=None):
    '''
    Return detailed information about the vms on this hyper in a
    list of dicts:

    .. code-block:: python

        [
            'your-vm': {
                'cpu': <int>,
                'maxMem': <int>,
                'mem': <int>,
                'state': '<state>',
                'cputime' <int>
                },
            ...
            ]

    If you pass a VM name in as an argument then it will return info
    for just the named VM, otherwise it will return all VMs.

    CLI Example:

    .. code-block:: bash

        salt '*' virt.vm_info
    '''
    def _info(vm_):
        dom = _get_dom(vm_)
        raw = dom.info()
        return {'cpu': raw[3],
                'cputime': int(raw[4]),
                'disks': get_disks(vm_),
                'graphics': get_graphics(vm_),
                'nics': get_nics(vm_),
                'maxMem': int(raw[1]),
                'mem': int(raw[2]),
                'state': VIRT_STATE_NAME_MAP.get(raw[0], 'unknown')}
    info = {}
    if vm_:
        info[vm_] = _info(vm_)
    else:
        for vm_ in list_vms():
            info[vm_] = _info(vm_)
    return info


def vm_state(vm_=None):
    '''
    Return list of all the vms and their state.

    If you pass a VM name in as an argument then it will return info
    for just the named VM, otherwise it will return all VMs.

    CLI Example:

    .. code-block:: bash

        salt '*' virt.vm_state <vm name>
    '''
    def _info(vm_):
        state = ''
        dom = _get_dom(vm_)
        raw = dom.info()
        state = VIRT_STATE_NAME_MAP.get(raw[0], 'unknown')
        return state
    info = {}
    if vm_:
        info[vm_] = _info(vm_)
    else:
        for vm_ in list_vms():
            info[vm_] = _info(vm_)
    return info


def node_info():
    '''
    Return a dict with information about this node

    CLI Example:

    .. code-block:: bash

        salt '*' virt.node_info
    '''
    conn = __get_conn()
    raw = conn.getInfo()
    info = {'cpucores': raw[6],
            'cpumhz': raw[3],
            'cpumodel': str(raw[0]),
            'cpus': raw[2],
            'cputhreads': raw[7],
            'numanodes': raw[4],
            'phymemory': raw[1],
            'sockets': raw[5]}
    return info


def get_nics(vm_):
    '''
    Return info about the network interfaces of a named vm

    CLI Example:

    .. code-block:: bash

        salt '*' virt.get_nics <vm name>
    '''
    nics = {}
    doc = minidom.parse(_StringIO(get_xml(vm_)))
    for node in doc.getElementsByTagName('devices'):
        i_nodes = node.getElementsByTagName('interface')
        for i_node in i_nodes:
            nic = {}
            nic['type'] = i_node.getAttribute('type')
            for v_node in i_node.getElementsByTagName('*'):
                if v_node.tagName == 'mac':
                    nic['mac'] = v_node.getAttribute('address')
                if v_node.tagName == 'model':
                    nic['model'] = v_node.getAttribute('type')
                if v_node.tagName == 'target':
                    nic['target'] = v_node.getAttribute('dev')
                # driver, source, and match can all have optional attributes
                if re.match('(driver|source|address)', v_node.tagName):
                    temp = {}
                    for key, value in v_node.attributes.items():
                        temp[key] = value
                    nic[str(v_node.tagName)] = temp
                # virtualport needs to be handled separately, to pick up the
                # type attribute of the virtualport itself
                if v_node.tagName == 'virtualport':
                    temp = {}
                    temp['type'] = v_node.getAttribute('type')
                    for key in v_node.attributes:
                        temp[key] = v_node.getAttribute(key)
                    nic['virtualport'] = temp
            if 'mac' not in nic:
                continue
            nics[nic['mac']] = nic
    return nics


def get_macs(vm_):
    '''
    Return a list off MAC addresses from the named vm

    CLI Example:

    .. code-block:: bash

        salt '*' virt.get_macs <vm name>
    '''
    macs = []
    doc = minidom.parse(_StringIO(get_xml(vm_)))
    for node in doc.getElementsByTagName('devices'):
        i_nodes = node.getElementsByTagName('interface')
        for i_node in i_nodes:
            for v_node in i_node.getElementsByTagName('mac'):
                macs.append(v_node.getAttribute('address'))
    return macs


def get_graphics(vm_):
    '''
    Returns the information on vnc for a given vm

    CLI Example:

    .. code-block:: bash

        salt '*' virt.get_graphics <vm name>
    '''
    out = {'autoport': 'None',
           'keymap': 'None',
           'listen': 'None',
           'port': 'None',
           'type': 'vnc'}
    xml = get_xml(vm_)
    ssock = _StringIO(xml)
    doc = minidom.parse(ssock)
    for node in doc.getElementsByTagName('domain'):
        g_nodes = node.getElementsByTagName('graphics')
        for g_node in g_nodes:
            for key, value in g_node.attributes.items():
                out[key] = value
    return out


def get_disks(vm_):
    '''
    Return the disks of a named vm

    CLI Example:

    .. code-block:: bash

        salt '*' virt.get_disks <vm name>
    '''
    disks = {}
    doc = minidom.parse(_StringIO(get_xml(vm_)))
    for elem in doc.getElementsByTagName('disk'):
        sources = elem.getElementsByTagName('source')
        targets = elem.getElementsByTagName('target')
        if len(sources) > 0:
            source = sources[0]
        else:
            continue
        if len(targets) > 0:
            target = targets[0]
        else:
            continue
        if target.hasAttribute('dev'):
            qemu_target = ''
            if source.hasAttribute('file'):
                qemu_target = source.getAttribute('file')
            elif source.hasAttribute('dev'):
                qemu_target = source.getAttribute('dev')
            elif source.hasAttribute('protocol') and \
                    source.hasAttribute('name'):  # For rbd network
                qemu_target = '{0}:{1}'.format(
                        source.getAttribute('protocol'),
                        source.getAttribute('name'))
            if qemu_target:
                disks[target.getAttribute('dev')] = {
                    'file': qemu_target}
    for dev in disks:
        try:
            hypervisor = __salt__['config.get']('libvirt:hypervisor', 'kvm')
            if hypervisor not in ['qemu', 'kvm']:
                break

            output = []
            qemu_output = subprocess.Popen(['qemu-img', 'info',
                disks[dev]['file']],
                shell=False,
                stdout=subprocess.PIPE).communicate()[0]
            snapshots = False
            columns = None
            lines = qemu_output.strip().split('\n')
            for line in lines:
                if line.startswith('Snapshot list:'):
                    snapshots = True
                    continue

                # If this is a copy-on-write image, then the backing file
                # represents the base image
                #
                # backing file: base.qcow2 (actual path: /var/shared/base.qcow2)
                elif line.startswith('backing file'):
                    matches = re.match(r'.*\(actual path: (.*?)\)', line)
                    if matches:
                        output.append('backing file: {0}'.format(matches.group(1)))
                    continue

                elif snapshots:
                    if line.startswith('ID'):  # Do not parse table headers
                        line = line.replace('VM SIZE', 'VMSIZE')
                        line = line.replace('VM CLOCK', 'TIME VMCLOCK')
                        columns = re.split(r'\s+', line)
                        columns = [c.lower() for c in columns]
                        output.append('snapshots:')
                        continue
                    fields = re.split(r'\s+', line)
                    for i, field in enumerate(fields):
                        sep = ' '
                        if i == 0:
                            sep = '-'
                        output.append(
                            '{0} {1}: "{2}"'.format(
                                sep, columns[i], field
                            )
                        )
                    continue
                output.append(line)
            output = '\n'.join(output)
            disks[dev].update(yaml.safe_load(output))
        except TypeError:
            disks[dev].update(yaml.safe_load('image: Does not exist'))
    return disks


def setmem(vm_, memory, config=False):
    '''
    Changes the amount of memory allocated to VM. The VM must be shutdown
    for this to work.

    memory is to be specified in MB
    If config is True then we ask libvirt to modify the config as well

    CLI Example:

    .. code-block:: bash

        salt '*' virt.setmem myvm 768
    '''
    if vm_state(vm_) != 'shutdown':
        return False

    dom = _get_dom(vm_)

    # libvirt has a funny bitwise system for the flags in that the flag
    # to affect the "current" setting is 0, which means that to set the
    # current setting we have to call it a second time with just 0 set
    flags = libvirt.VIR_DOMAIN_MEM_MAXIMUM
    if config:
        flags = flags | libvirt.VIR_DOMAIN_AFFECT_CONFIG

    ret1 = dom.setMemoryFlags(memory * 1024, flags)
    ret2 = dom.setMemoryFlags(memory * 1024, libvirt.VIR_DOMAIN_AFFECT_CURRENT)

    # return True if both calls succeeded
    return ret1 == ret2 == 0


def setvcpus(vm_, vcpus, config=False):
    '''
    Changes the amount of vcpus allocated to VM. The VM must be shutdown
    for this to work.

    vcpus is an int representing the number to be assigned
    If config is True then we ask libvirt to modify the config as well

    CLI Example:

    .. code-block:: bash

        salt '*' virt.setvcpus myvm 2
    '''
    if vm_state(vm_) != 'shutdown':
        return False

    dom = _get_dom(vm_)

    # see notes in setmem
    flags = libvirt.VIR_DOMAIN_VCPU_MAXIMUM
    if config:
        flags = flags | libvirt.VIR_DOMAIN_AFFECT_CONFIG

    ret1 = dom.setVcpusFlags(vcpus, flags)
    ret2 = dom.setVcpusFlags(vcpus, libvirt.VIR_DOMAIN_AFFECT_CURRENT)

    return ret1 == ret2 == 0


def freemem():
    '''
    Return an int representing the amount of memory that has not been given
    to virtual machines on this node

    CLI Example:

    .. code-block:: bash

        salt '*' virt.freemem
    '''
    conn = __get_conn()
    mem = conn.getInfo()[1]
    # Take off just enough to sustain the hypervisor
    mem -= 256
    for vm_ in list_vms():
        dom = _get_dom(vm_)
        if dom.ID() > 0:
            mem -= dom.info()[2] / 1024
    return mem


def freecpu():
    '''
    Return an int representing the number of unallocated cpus on this
    hypervisor

    CLI Example:

    .. code-block:: bash

        salt '*' virt.freecpu
    '''
    conn = __get_conn()
    cpus = conn.getInfo()[2]
    for vm_ in list_vms():
        dom = _get_dom(vm_)
        if dom.ID() > 0:
            cpus -= dom.info()[3]
    return cpus


def full_info():
    '''
    Return the node_info, vm_info and freemem

    CLI Example:

    .. code-block:: bash

        salt '*' virt.full_info
    '''
    return {'freecpu': freecpu(),
            'freemem': freemem(),
            'node_info': node_info(),
            'vm_info': vm_info()}


def get_xml(vm_):
    '''
    Returns the XML for a given vm

    CLI Example:

    .. code-block:: bash

        salt '*' virt.get_xml <vm name>
    '''
    dom = _get_dom(vm_)
    return dom.XMLDesc(0)


def get_profiles(hypervisor=None):
    '''
    Return the virt profiles for hypervisor.

    Currently there are profiles for:

     - nic
     - disk

    CLI Example:

    .. code-block:: bash

        salt '*' virt.get_profiles
        salt '*' virt.get_profiles hypervisor=esxi
    '''
    ret = {}
    if hypervisor:
        hypervisor = hypervisor
    else:
        hypervisor = __salt__['config.get']('libvirt:hypervisor', VIRT_DEFAULT_HYPER)
    virtconf = __salt__['config.get']('virt', {})
    for typ in ['disk', 'nic']:
        _func = getattr(sys.modules[__name__], '_{0}_profile'.format(typ))
        ret[typ] = {'default': _func('default', hypervisor)}
        if typ in virtconf:
            ret.setdefault(typ, {})
            for prf in virtconf[typ]:
                ret[typ][prf] = _func(prf, hypervisor)
    return ret


def shutdown(vm_):
    '''
    Send a soft shutdown signal to the named vm

    CLI Example:

    .. code-block:: bash

        salt '*' virt.shutdown <vm name>
    '''
    dom = _get_dom(vm_)
    return dom.shutdown() == 0


def pause(vm_):
    '''
    Pause the named vm

    CLI Example:

    .. code-block:: bash

        salt '*' virt.pause <vm name>
    '''
    dom = _get_dom(vm_)
    return dom.suspend() == 0


def resume(vm_):
    '''
    Resume the named vm

    CLI Example:

    .. code-block:: bash

        salt '*' virt.resume <vm name>
    '''
    dom = _get_dom(vm_)
    return dom.resume() == 0


def create(vm_):
    '''
    Start a defined domain

    CLI Example:

    .. code-block:: bash

        salt '*' virt.create <vm name>
    '''
    dom = _get_dom(vm_)
    return dom.create() == 0


def start(vm_):
    '''
    Alias for the obscurely named 'create' function

    CLI Example:

    .. code-block:: bash

        salt '*' virt.start <vm name>
    '''
    return create(vm_)


def stop(vm_):
    '''
    Alias for the obscurely named 'destroy' function

    CLI Example:

    .. code-block:: bash

        salt '*' virt.stop <vm name>
    '''
    return destroy(vm_)


def reboot(vm_):
    '''
    Reboot a domain via ACPI request

    CLI Example:

    .. code-block:: bash

        salt '*' virt.reboot <vm name>
    '''
    dom = _get_dom(vm_)

    # reboot has a few modes of operation, passing 0 in means the
    # hypervisor will pick the best method for rebooting
    return dom.reboot(0) == 0


def reset(vm_):
    '''
    Reset a VM by emulating the reset button on a physical machine

    CLI Example:

    .. code-block:: bash

        salt '*' virt.reset <vm name>
    '''
    dom = _get_dom(vm_)

    # reset takes a flag, like reboot, but it is not yet used
    # so we just pass in 0
    # see: http://libvirt.org/html/libvirt-libvirt.html#virDomainReset
    return dom.reset(0) == 0


def ctrl_alt_del(vm_):
    '''
    Sends CTRL+ALT+DEL to a VM

    CLI Example:

    .. code-block:: bash

        salt '*' virt.ctrl_alt_del <vm name>
    '''
    dom = _get_dom(vm_)
    return dom.sendKey(0, 0, [29, 56, 111], 3, 0) == 0


def create_xml_str(xml):
    '''
    Start a domain based on the XML passed to the function

    CLI Example:

    .. code-block:: bash

        salt '*' virt.create_xml_str <XML in string format>
    '''
    conn = __get_conn()
    return conn.createXML(xml, 0) is not None


def create_xml_path(path):
    '''
    Start a domain based on the XML-file path passed to the function

    CLI Example:

    .. code-block:: bash

        salt '*' virt.create_xml_path <path to XML file on the node>
    '''
    if not os.path.isfile(path):
        return False
    return create_xml_str(salt.utils.fopen(path, 'r').read())


def define_xml_str(xml):
    '''
    Define a domain based on the XML passed to the function

    CLI Example:

    .. code-block:: bash

        salt '*' virt.define_xml_str <XML in string format>
    '''
    conn = __get_conn()
    return conn.defineXML(xml) is not None


def define_xml_path(path):
    '''
    Define a domain based on the XML-file path passed to the function

    CLI Example:

    .. code-block:: bash

        salt '*' virt.define_xml_path <path to XML file on the node>

    '''
    if not os.path.isfile(path):
        return False
    return define_xml_str(salt.utils.fopen(path, 'r').read())


def define_vol_xml_str(xml):
    '''
    Define a volume based on the XML passed to the function

    CLI Example:

    .. code-block:: bash

        salt '*' virt.define_vol_xml_str <XML in string format>
    '''
    poolname = __salt__['config.get']('libvirt:storagepool', 'default')
    conn = __get_conn()
    pool = conn.storagePoolLookupByName(str(poolname))
    return pool.createXML(xml, 0) is not None


def define_vol_xml_path(path):
    '''
    Define a volume based on the XML-file path passed to the function

    CLI Example:

    .. code-block:: bash

        salt '*' virt.define_vol_xml_path <path to XML file on the node>

    '''
    if not os.path.isfile(path):
        return False
    return define_vol_xml_str(salt.utils.fopen(path, 'r').read())


def migrate_non_shared(vm_, target, ssh=False):
    '''
    Attempt to execute non-shared storage "all" migration

    CLI Example:

    .. code-block:: bash

        salt '*' virt.migrate_non_shared <vm name> <target hypervisor>
    '''
    cmd = _get_migrate_command() + ' --copy-storage-all ' + vm_\
        + _get_target(target, ssh)

    return subprocess.Popen(cmd,
            shell=True,
            stdout=subprocess.PIPE).communicate()[0]


def migrate_non_shared_inc(vm_, target, ssh=False):
    '''
    Attempt to execute non-shared storage "all" migration

    CLI Example:

    .. code-block:: bash

        salt '*' virt.migrate_non_shared_inc <vm name> <target hypervisor>
    '''
    cmd = _get_migrate_command() + ' --copy-storage-inc ' + vm_\
        + _get_target(target, ssh)

    return subprocess.Popen(cmd,
            shell=True,
            stdout=subprocess.PIPE).communicate()[0]


def migrate(vm_, target, ssh=False):
    '''
    Shared storage migration

    CLI Example:

    .. code-block:: bash

        salt '*' virt.migrate <vm name> <target hypervisor>
    '''
    cmd = _get_migrate_command() + ' ' + vm_\
        + _get_target(target, ssh)

    return subprocess.Popen(cmd,
            shell=True,
            stdout=subprocess.PIPE).communicate()[0]


def seed_non_shared_migrate(disks, force=False):
    '''
    Non shared migration requires that the disks be present on the migration
    destination, pass the disks information via this function, to the
    migration destination before executing the migration.

    CLI Example:

    .. code-block:: bash

        salt '*' virt.seed_non_shared_migrate <disks>
    '''
    for _, data in disks.items():
        fn_ = data['file']
        form = data['file format']
        size = data['virtual size'].split()[1][1:]
        if os.path.isfile(fn_) and not force:
            # the target exists, check to see if it is compatible
            pre = yaml.safe_load(subprocess.Popen('qemu-img info arch',
                shell=True,
                stdout=subprocess.PIPE).communicate()[0])
            if pre['file format'] != data['file format']\
                    and pre['virtual size'] != data['virtual size']:
                return False
        if not os.path.isdir(os.path.dirname(fn_)):
            os.makedirs(os.path.dirname(fn_))
        if os.path.isfile(fn_):
            os.remove(fn_)
        cmd = 'qemu-img create -f ' + form + ' ' + fn_ + ' ' + size
        subprocess.call(cmd, shell=True)
        creds = _libvirt_creds()
        cmd = 'chown ' + creds['user'] + ':' + creds['group'] + ' ' + fn_
        subprocess.call(cmd, shell=True)
    return True


def set_autostart(vm_, state='on'):
    '''
    Set the autostart flag on a VM so that the VM will start with the host
    system on reboot.

    CLI Example:

    .. code-block:: bash

        salt "*" virt.set_autostart <vm name> <on | off>
    '''

    dom = _get_dom(vm_)

    if state == 'on':
        return dom.setAutostart(1) == 0

    elif state == 'off':
        return dom.setAutostart(0) == 0

    else:
        # return False if state is set to something other then on or off
        return False


def destroy(vm_):
    '''
    Hard power down the virtual machine, this is equivalent to pulling the
    power

    CLI Example:

    .. code-block:: bash

        salt '*' virt.destroy <vm name>
    '''
    dom = _get_dom(vm_)
    return dom.destroy() == 0


def undefine(vm_):
    '''
    Remove a defined vm, this does not purge the virtual machine image, and
    this only works if the vm is powered down

    CLI Example:

    .. code-block:: bash

        salt '*' virt.undefine <vm name>
    '''
    dom = _get_dom(vm_)
    return dom.undefine() == 0


def purge(vm_, dirs=False):
    '''
    Recursively destroy and delete a virtual machine, pass True for dir's to
    also delete the directories containing the virtual machine disk images -
    USE WITH EXTREME CAUTION!

    CLI Example:

    .. code-block:: bash

        salt '*' virt.purge <vm name>
    '''
    disks = get_disks(vm_)
    try:
        if not destroy(vm_):
            return False
    except libvirt.libvirtError:
        # This is thrown if the machine is already shut down
        pass
    directories = set()
    for disk in disks:
        os.remove(disks[disk]['file'])
        directories.add(os.path.dirname(disks[disk]['file']))
    if dirs:
        for dir_ in directories:
            shutil.rmtree(dir_)
    undefine(vm_)
    return True


def virt_type():
    '''
    Returns the virtual machine type as a string

    CLI Example:

    .. code-block:: bash

        salt '*' virt.virt_type
    '''
    return __grains__['virtual']


def is_kvm_hyper():
    '''
    Returns a bool whether or not this node is a KVM hypervisor

    CLI Example:

    .. code-block:: bash

        salt '*' virt.is_kvm_hyper
    '''
    if __grains__['virtual'] != 'physical':
        return False
    try:
        if 'kvm_' not in salt.utils.fopen('/proc/modules').read():
            return False
    except IOError:
        # No /proc/modules? Are we on Windows? Or Solaris?
        return False
    return 'libvirtd' in __salt__['cmd.run'](__grains__['ps'])


def is_xen_hyper():
    '''
    Returns a bool whether or not this node is a XEN hypervisor

    CLI Example:

    .. code-block:: bash

        salt '*' virt.is_xen_hyper
    '''
    try:
        if __grains__['virtual_subtype'] != 'Xen Dom0':
            return False
    except KeyError:
        # virtual_subtype isn't set everywhere.
        return False
    try:
        if 'xen_' not in salt.utils.fopen('/proc/modules').read():
            return False
    except IOError:
        # No /proc/modules? Are we on Windows? Or Solaris?
        return False
    return 'libvirtd' in __salt__['cmd.run'](__grains__['ps'])


def is_hyper():
    '''
    Returns a bool whether or not this node is a hypervisor of any kind

    CLI Example:

    .. code-block:: bash

        salt '*' virt.is_hyper
    '''
    try:
        import libvirt  # pylint: disable=import-error
    except ImportError:
        # not a usable hypervisor without libvirt module
        return False
    return is_xen_hyper() or is_kvm_hyper()


def vm_cputime(vm_=None):
    '''
    Return cputime used by the vms on this hyper in a
    list of dicts:

    .. code-block:: python

        [
            'your-vm': {
                'cputime' <int>
                'cputime_percent' <int>
                },
            ...
            ]

    If you pass a VM name in as an argument then it will return info
    for just the named VM, otherwise it will return all VMs.

    CLI Example:

    .. code-block:: bash

        salt '*' virt.vm_cputime
    '''
    host_cpus = __get_conn().getInfo()[2]

    def _info(vm_):
        dom = _get_dom(vm_)
        raw = dom.info()
        vcpus = int(raw[3])
        cputime = int(raw[4])
        cputime_percent = 0
        if cputime:
            # Divide by vcpus to always return a number between 0 and 100
            cputime_percent = (1.0e-7 * cputime / host_cpus) / vcpus
        return {
                'cputime': int(raw[4]),
                'cputime_percent': int('{0:.0f}'.format(cputime_percent))
               }
    info = {}
    if vm_:
        info[vm_] = _info(vm_)
    else:
        for vm_ in list_vms():
            info[vm_] = _info(vm_)
    return info


def vm_netstats(vm_=None):
    '''
    Return combined network counters used by the vms on this hyper in a
    list of dicts:

    .. code-block:: python

        [
            'your-vm': {
                'rx_bytes'   : 0,
                'rx_packets' : 0,
                'rx_errs'    : 0,
                'rx_drop'    : 0,
                'tx_bytes'   : 0,
                'tx_packets' : 0,
                'tx_errs'    : 0,
                'tx_drop'    : 0
                },
            ...
            ]

    If you pass a VM name in as an argument then it will return info
    for just the named VM, otherwise it will return all VMs.

    CLI Example:

    .. code-block:: bash

        salt '*' virt.vm_netstats
    '''
    def _info(vm_):
        dom = _get_dom(vm_)
        nics = get_nics(vm_)
        ret = {
                'rx_bytes': 0,
                'rx_packets': 0,
                'rx_errs': 0,
                'rx_drop': 0,
                'tx_bytes': 0,
                'tx_packets': 0,
                'tx_errs': 0,
                'tx_drop': 0
               }
        for attrs in six.itervalues(nics):
            if 'target' in attrs:
                dev = attrs['target']
                stats = dom.interfaceStats(dev)
                ret['rx_bytes'] += stats[0]
                ret['rx_packets'] += stats[1]
                ret['rx_errs'] += stats[2]
                ret['rx_drop'] += stats[3]
                ret['tx_bytes'] += stats[4]
                ret['tx_packets'] += stats[5]
                ret['tx_errs'] += stats[6]
                ret['tx_drop'] += stats[7]

        return ret
    info = {}
    if vm_:
        info[vm_] = _info(vm_)
    else:
        for vm_ in list_vms():
            info[vm_] = _info(vm_)
    return info


def vm_diskstats(vm_=None):
    '''
    Return disk usage counters used by the vms on this hyper in a
    list of dicts:

    .. code-block:: python

        [
            'your-vm': {
                'rd_req'   : 0,
                'rd_bytes' : 0,
                'wr_req'   : 0,
                'wr_bytes' : 0,
                'errs'     : 0
                },
            ...
            ]

    If you pass a VM name in as an argument then it will return info
    for just the named VM, otherwise it will return all VMs.

    CLI Example:

    .. code-block:: bash

        salt '*' virt.vm_blockstats
    '''
    def get_disk_devs(vm_):
        doc = minidom.parse(_StringIO(get_xml(vm_)))
        disks = []
        for elem in doc.getElementsByTagName('disk'):
            targets = elem.getElementsByTagName('target')
            target = targets[0]
            disks.append(target.getAttribute('dev'))
        return disks

    def _info(vm_):
        dom = _get_dom(vm_)
        # Do not use get_disks, since it uses qemu-img and is very slow
        # and unsuitable for any sort of real time statistics
        disks = get_disk_devs(vm_)
        ret = {'rd_req': 0,
               'rd_bytes': 0,
               'wr_req': 0,
               'wr_bytes': 0,
               'errs': 0
               }
        for disk in disks:
            stats = dom.blockStats(disk)
            ret['rd_req'] += stats[0]
            ret['rd_bytes'] += stats[1]
            ret['wr_req'] += stats[2]
            ret['wr_bytes'] += stats[3]
            ret['errs'] += stats[4]

        return ret
    info = {}
    if vm_:
        info[vm_] = _info(vm_)
    else:
        # Can not run function blockStats on inactive VMs
        for vm_ in list_active_vms():
            info[vm_] = _info(vm_)
    return info<|MERGE_RESOLUTION|>--- conflicted
+++ resolved
@@ -21,17 +21,11 @@
 import yaml
 import jinja2
 import jinja2.exceptions
-<<<<<<< HEAD
 import salt.ext.six as six
 from salt.ext.six.moves import StringIO as _StringIO  # pylint: disable=import-error
+from xml.dom import minidom
 try:
     import libvirt  # pylint: disable=import-error
-    from xml.dom import minidom
-=======
-from xml.dom import minidom
-try:
-    import libvirt
->>>>>>> f3ec86f8
     HAS_ALL_IMPORTS = True
 except ImportError:
     HAS_ALL_IMPORTS = False
