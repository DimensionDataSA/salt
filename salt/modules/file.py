--- conflicted
+++ resolved
@@ -3434,17 +3434,10 @@
                                     real_name,
                                     __salt__['config.backup_mode'](backup),
                                     __opts__['cachedir'])
-<<<<<<< HEAD
-            except IOError as e:
-                __clean_tmp(sfn)
-                return _error(
-                    ret, 'Failed to commit change, {0}'.format(str(e)))
-=======
             except IOError as io_error:
                 __clean_tmp(sfn)
                 return _error(
                     ret, 'Failed to commit change: {0}'.format(io_error))
->>>>>>> 9bc056d2
 
         if contents is not None:
             # Write the static contents to a temporary file
