--- conflicted
+++ resolved
@@ -1319,43 +1319,6 @@
         return {'associated': False, 'error': salt.utils.boto.get_error(e)}
 
 
-<<<<<<< HEAD
-=======
-def associate_new_dhcp_options_to_vpc(vpc_id, domain_name=None, domain_name_servers=None, ntp_servers=None,
-                                      netbios_name_servers=None, netbios_node_type=None,
-                                      region=None, key=None, keyid=None, profile=None):
-    '''
-    ..deprecated:: Carbon
-        This function has been deprecated in favor of
-        :py:func:`boto_vpc.create_dhcp_options <salt.modules.boto_vpc.create_dhcp_options>`,
-        which now takes vpc_id or vpc_name as kwargs.
-
-        This function will be removed in the Salt Carbon release.
-
-    Given valid DHCP options and a valid VPC id, create and associate the DHCP options record with the VPC.
-
-    CLI Example:
-
-    .. code-block:: bash
-
-        salt myminion boto_vpc.associate_new_dhcp_options_to_vpc 'vpc-6b1fe402' domain_name='example.com' domain_name_servers='[1.2.3.4]' ntp_servers='[5.6.7.8]' netbios_name_servers='[10.0.0.1]' netbios_node_type=1
-
-    '''
-    salt.utils.warn_until(
-        'Carbon',
-        'Support for \'associate_new_dhcp_options_to_vpc\' has been deprecated '
-        'and will be removed in Salt Carbon. Please use \'create_dhcp_options\' instead.'
-    )
-
-    return create_dhcp_options(vpc_id=vpc_id, domain_name=domain_name,
-                               domain_name_servers=domain_name_servers,
-                               ntp_servers=ntp_servers,
-                               netbios_name_servers=netbios_name_servers,
-                               region=region, key=key, keyid=keyid,
-                               profile=profile)
-
-
->>>>>>> d2f7c1e2
 def dhcp_options_exists(dhcp_options_id=None, name=None, dhcp_options_name=None,
                         tags=None, region=None, key=None, keyid=None, profile=None):
     '''
@@ -1553,41 +1516,6 @@
         return {'associated': False, 'error': salt.utils.boto.get_error(e)}
 
 
-<<<<<<< HEAD
-=======
-def associate_new_network_acl_to_subnet(vpc_id, subnet_id, network_acl_name=None, tags=None,
-                                        region=None, key=None, keyid=None, profile=None):
-    '''
-    ..deprecated:: Carbon
-        This function has been deprecated in favor of
-        :py:func:`boto_vpc.create_network_acl <salt.modules.boto_vpc.create_network_acl>`,
-        which now takes subnet_id or subnet_name as kwargs.
-
-        This function will be removed in the Salt Carbon release.
-
-    Given a vpc ID and a subnet ID, associates a new network act to a subnet.
-
-    Returns a dictionary containing the network acl id and the new association id if successful. If unsuccessful,
-    returns False.
-
-    CLI Example:
-
-    .. code-block:: bash
-
-        salt myminion boto_vpc.associate_new_network_acl_to_subnet 'vpc-6b1fe402' 'subnet-6a1fe403'
-    '''
-    salt.utils.warn_until(
-        'Carbon',
-        'Support for \'associate_new_network_acl_to_subnet\' has been deprecated '
-        'and will be removed in Salt Carbon. Please use \'create_network_acl\' instead.'
-    )
-
-    return create_network_acl(vpc_id=vpc_id, subnet_id=subnet_id,
-                              network_acl_name=network_acl_name, tags=tags,
-                              region=region, key=key, keyid=keyid, profile=profile)
-
-
->>>>>>> d2f7c1e2
 def disassociate_network_acl(subnet_id=None, vpc_id=None, subnet_name=None, vpc_name=None,
                              region=None, key=None, keyid=None, profile=None):
     '''
